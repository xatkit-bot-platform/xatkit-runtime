package com.xatkit.core.recognition;

import com.xatkit.core.XatkitBot;
import com.xatkit.core.XatkitException;
import com.xatkit.core.recognition.dialogflow.DialogFlowConfiguration;
<<<<<<< HEAD
import com.xatkit.core.recognition.dialogflow.DialogFlowIntentRecognitionProvider;
=======
import com.xatkit.core.recognition.nlpjs.NlpjsConfiguration;
import com.xatkit.core.recognition.nlpjs.NlpjsIntentRecognitionProvider;
>>>>>>> f2e6bf1f
import com.xatkit.core.recognition.processor.InputPreProcessor;
import com.xatkit.core.recognition.processor.IntentPostProcessor;
import com.xatkit.core.recognition.regex.RegExIntentRecognitionProvider;
import com.xatkit.intent.IntentDefinition;
import com.xatkit.intent.RecognizedIntent;
import com.xatkit.util.Loader;
import lombok.NonNull;
import fr.inria.atlanmod.commons.log.Log;
import org.apache.commons.configuration2.Configuration;

import javax.annotation.Nullable;
import java.util.List;
import java.util.stream.Collectors;

/**
 * Builds {@link IntentRecognitionProvider}s from the provided {@code configuration}.
 * <p>
 * This factory inspects the provided {@code configuration} and finds the concrete {@link IntentRecognitionProvider}
 * to construct. If the provided {@code configuration} does not define any {@link IntentRecognitionProvider}, a
 * {@link RegExIntentRecognitionProvider} is returned, providing minimal NLP support.
 * <p>
 * <b>Note:</b> {@link RegExIntentRecognitionProvider} does not handle {@link IntentDefinition} and
 * {@link RecognizedIntent} computation. If the bot application requires such features a valid
 * {@link IntentRecognitionProvider} must be specified in the provided configuration.
 *
 * @see IntentRecognitionProvider
 * @see RegExIntentRecognitionProvider
 */
public class IntentRecognitionProviderFactory {

    /**
     * The database model that will be used for this instance of Xatkit.
     * <p>
     * This property is optional, and it's default value is set to "MAPDB" if not specified
     */
    public static final String DATABASE_MODEL_KEY = "xatkit.database.model";

    /**
     * The default value for xatkit.database.model in case it's not specified in the properties file.
     */
    public static final String DATABASE_MODEL_MAPDB = "mapdb";

    public static final String DATABASE_MODEL_INFLUXDB = "influxdb";

    public static final String DEFAULT_DATABASE_MODEL = DATABASE_MODEL_MAPDB;

    /**
     * Returns the {@link AbstractIntentRecognitionProvider} matching the provided {@code configuration}.
     * <p>
     * If the provided {@code configuration} does not define any {@link AbstractIntentRecognitionProvider}, a
     * {@link RegExIntentRecognitionProvider} is returned, providing minimal NLP support.
     * <p>
     * The created {@link AbstractIntentRecognitionProvider} embeds a {@link RecognitionMonitor} that logs monitoring
     * information regarding the intent recognition. The {@link RecognitionMonitor} can be disabled by setting the
     * {@link IntentRecognitionProviderFactoryConfiguration#ENABLE_RECOGNITION_ANALYTICS} property to {@code false}
     * in the configuration.
     * <p>
     * This method retrieves the list of {@link InputPreProcessor}s and {@link IntentPostProcessor}s from the
     * provided {@code configuration} and bind them to the returned {@link AbstractIntentRecognitionProvider}. Pre/post
     * -processors are specified with the configuration keys
     * {@link IntentRecognitionProviderFactoryConfiguration#RECOGNITION_PREPROCESSORS_KEY} and
     * {@link IntentRecognitionProviderFactoryConfiguration#RECOGNITION_POSTPROCESSORS_KEY}, respectively, and are
     * specified as comma-separated list of processor's names.
     *
     * @param xatkitBot         the {@link XatkitBot} instance to build the
     *                          {@link AbstractIntentRecognitionProvider} from
     * @param baseConfiguration the {@link Configuration} used to define the
     *                          {@link AbstractIntentRecognitionProvider} to build
     * @return the {@link AbstractIntentRecognitionProvider} matching the provided {@code configuration}
     * @throws XatkitException      if an error occurred when loading the pre/post processors.
     * @throws NullPointerException if the provided {@code xatkitBot} is {@code null}
     * @see IntentRecognitionProviderFactoryConfiguration#RECOGNITION_PREPROCESSORS_KEY
     * @see IntentRecognitionProviderFactoryConfiguration#RECOGNITION_POSTPROCESSORS_KEY
     */
    public static IntentRecognitionProvider getIntentRecognitionProvider(@NonNull XatkitBot xatkitBot,
                                                                         @NonNull Configuration baseConfiguration) {
        IntentRecognitionProviderFactoryConfiguration configuration =
                new IntentRecognitionProviderFactoryConfiguration(baseConfiguration);

        RecognitionMonitor recognitionMonitor = getRecognitionMonitor(xatkitBot, configuration);

        List<? extends InputPreProcessor> preProcessors = loadPreProcessors(configuration.getPreProcessorNames());
        List<? extends IntentPostProcessor> postProcessors = loadPostProcessors(configuration.getPostProcessorNames());

        IntentRecognitionProvider provider;

        if (baseConfiguration.containsKey(DialogFlowConfiguration.PROJECT_ID_KEY)) {
            /*
             * The provided configuration contains DialogFlow-related information.
             */
            provider = new DialogFlowIntentRecognitionProvider(xatkitBot.getEventDefinitionRegistry(),
                    baseConfiguration,
                    recognitionMonitor);
        } else if (baseConfiguration.containsKey(NlpjsConfiguration.AGENT_ID_KEY)) {
            /*
             * The provided configuration contains NLP.js-related information.
             */
            provider = new NlpjsIntentRecognitionProvider(xatkitCore.getEventDefinitionRegistry(), baseConfiguration,
                    recognitionMonitor);
        } else {
            /*
             * The provided configuration does not contain any IntentRecognitionProvider information, returning a
             * RegExIntentRecognitionProvider.
             */
            provider = new RegExIntentRecognitionProvider(baseConfiguration, recognitionMonitor);
        }
        provider.setPreProcessors(preProcessors);
        for (InputPreProcessor preProcessor : preProcessors) {
            /*
             * Initialize the pre-processors once they have all been constructed, this way we can initialize third
             * party services that are used by multiple pre-processors.
             */
            preProcessor.init();
        }
        provider.setPostProcessors(postProcessors);
        for (IntentPostProcessor postProcessor : postProcessors) {
            /*
             * Initialize the post-processors once they have all been constructed, this way we can initialize third
             * party services that are used by multiple post-processors.
             */
            postProcessor.init();
        }
        return provider;
    }

    /**
     * Retrieves and creates the {@link RecognitionMonitor} from the provided {@link Configuration}.
     *
     * @param xatkitBot     the {@link XatkitBot} used to initialize the {@link RecognitionMonitor}
     * @param configuration the {@link Configuration} used to initialize the {@link RecognitionMonitor}
     * @return the created {@link RecognitionMonitor}, or {@code null} intent recognition monitoring is disabled in
     * the provided {@link Configuration}
     * @see IntentRecognitionProviderFactoryConfiguration#ENABLE_RECOGNITION_ANALYTICS
     */
    @Nullable
    private static RecognitionMonitor getRecognitionMonitor(XatkitBot xatkitBot,
                                                            IntentRecognitionProviderFactoryConfiguration configuration) {
        /*
         * TODO this should be extracted in XatkitBot
         */
        RecognitionMonitor monitor = null;
        if (configuration.isEnableRecognitionAnalytics()) {
<<<<<<< HEAD
            monitor = new RecognitionMonitor(xatkitBot.getXatkitServer(), configuration.getBaseConfiguration());
=======
            if(configuration.getBaseConfiguration().getString(DATABASE_MODEL_KEY, DEFAULT_DATABASE_MODEL).toLowerCase().equals(DATABASE_MODEL_INFLUXDB)){
                Log.info("Using InfluxDB to store monitoring data");
                monitor = new RecognitionMonitorInflux(xatkitCore.getXatkitServer(), configuration.getBaseConfiguration());
            } else {
                Log.info("Using MapDB to store monitoring data");
                monitor = new RecognitionMonitorMapDB(xatkitCore.getXatkitServer(), configuration.getBaseConfiguration());
            } 
>>>>>>> f2e6bf1f
        }
        return monitor;
    }

    private static List<? extends InputPreProcessor> loadPreProcessors(List<String> preProcessorNames) {
        return preProcessorNames.stream().map(preProcessorName -> {
            Class<? extends InputPreProcessor> processor;
            try {
                processor = Loader.loadClass("com.xatkit.core.recognition.processor." + preProcessorName +
                                "PreProcessor",
                        InputPreProcessor.class);
            } catch (XatkitException e) {
                /*
                 * Try to load it without the suffix
                 */
                processor = Loader.loadClass("com.xatkit.core.recognition.processor." + preProcessorName,
                        InputPreProcessor.class);
            }
            return Loader.construct(processor);
        }).collect(Collectors.toList());
    }

    private static List<? extends IntentPostProcessor> loadPostProcessors(List<String> postProcessorNames) {
        return postProcessorNames.stream().map(postProcessorName -> {
            Class<? extends IntentPostProcessor> processor;
            try {
                processor = Loader.loadClass("com.xatkit.core.recognition.processor." + postProcessorName +
                        "PostProcessor", IntentPostProcessor.class);
            } catch (XatkitException e) {
                /*
                 * Try to load it without the suffix
                 */
                processor = Loader.loadClass("com.xatkit.core.recognition.processor." + postProcessorName,
                        IntentPostProcessor.class);
            }
            return Loader.construct(processor);
        }).collect(Collectors.toList());
    }


}<|MERGE_RESOLUTION|>--- conflicted
+++ resolved
@@ -3,20 +3,17 @@
 import com.xatkit.core.XatkitBot;
 import com.xatkit.core.XatkitException;
 import com.xatkit.core.recognition.dialogflow.DialogFlowConfiguration;
-<<<<<<< HEAD
 import com.xatkit.core.recognition.dialogflow.DialogFlowIntentRecognitionProvider;
-=======
 import com.xatkit.core.recognition.nlpjs.NlpjsConfiguration;
 import com.xatkit.core.recognition.nlpjs.NlpjsIntentRecognitionProvider;
->>>>>>> f2e6bf1f
 import com.xatkit.core.recognition.processor.InputPreProcessor;
 import com.xatkit.core.recognition.processor.IntentPostProcessor;
 import com.xatkit.core.recognition.regex.RegExIntentRecognitionProvider;
 import com.xatkit.intent.IntentDefinition;
 import com.xatkit.intent.RecognizedIntent;
 import com.xatkit.util.Loader;
+import fr.inria.atlanmod.commons.log.Log;
 import lombok.NonNull;
-import fr.inria.atlanmod.commons.log.Log;
 import org.apache.commons.configuration2.Configuration;
 
 import javax.annotation.Nullable;
@@ -106,7 +103,7 @@
             /*
              * The provided configuration contains NLP.js-related information.
              */
-            provider = new NlpjsIntentRecognitionProvider(xatkitCore.getEventDefinitionRegistry(), baseConfiguration,
+            provider = new NlpjsIntentRecognitionProvider(xatkitBot.getEventDefinitionRegistry(), baseConfiguration,
                     recognitionMonitor);
         } else {
             /*
@@ -151,17 +148,13 @@
          */
         RecognitionMonitor monitor = null;
         if (configuration.isEnableRecognitionAnalytics()) {
-<<<<<<< HEAD
-            monitor = new RecognitionMonitor(xatkitBot.getXatkitServer(), configuration.getBaseConfiguration());
-=======
             if(configuration.getBaseConfiguration().getString(DATABASE_MODEL_KEY, DEFAULT_DATABASE_MODEL).toLowerCase().equals(DATABASE_MODEL_INFLUXDB)){
                 Log.info("Using InfluxDB to store monitoring data");
-                monitor = new RecognitionMonitorInflux(xatkitCore.getXatkitServer(), configuration.getBaseConfiguration());
+                monitor = new RecognitionMonitorInflux(xatkitBot.getXatkitServer(), configuration.getBaseConfiguration());
             } else {
                 Log.info("Using MapDB to store monitoring data");
-                monitor = new RecognitionMonitorMapDB(xatkitCore.getXatkitServer(), configuration.getBaseConfiguration());
+                monitor = new RecognitionMonitorMapDB(xatkitBot.getXatkitServer(), configuration.getBaseConfiguration());
             } 
->>>>>>> f2e6bf1f
         }
         return monitor;
     }
